import { Box, Typography, Paper, ThemeProvider, createTheme, CircularProgress, IconButton, Chip, Divider } from '@mui/material'
import { useParams, useNavigate } from 'react-router-dom'
import { useState, useEffect } from 'react'
import { useAuth } from '../contexts/AuthContext'
import { ArrowBack as ArrowBackIcon } from '@mui/icons-material'

const API_URL = import.meta.env.VITE_API_URL

interface MarketTrend {
  trend: string;
  description: string;
}

interface MarketSummary {
  summary: string;
  overallPros: string[];
  overallCons: string[];
  marketTrends: MarketTrend[];
  recommendedAudience: string[];
  lastUpdated: string;
}

interface Topic {
  id: number;
  name: string;
  description: string;
  marketSummary: MarketSummary | null;
  createdAt: string;
  updatedAt: string;
}

const darkTheme = createTheme({
  palette: {
    mode: 'dark',
    primary: {
      main: '#1e88e5',
      dark: '#1565c0',
      light: '#42a5f5'
    },
    background: {
      default: '#121212',
      paper: '#1e1e1e'
    }
  }
})

export default function TopicSummaryPage() {
  const { id } = useParams<{ id: string }>()
  const navigate = useNavigate()
  const { token } = useAuth()
  const [topic, setTopic] = useState<Topic | null>(null)
  const [loading, setLoading] = useState(true)
  const [error, setError] = useState<string | null>(null)

  useEffect(() => {
    const fetchTopic = async () => {
      if (!id || !token) return

      try {
<<<<<<< HEAD
        const response = await fetch(`${import.meta.env.VITE_API_URL}/api/topics/${id}`, {
=======
        const response = await fetch(`${API_URL}/api/topics/${id}`, {
>>>>>>> bb22fd26
          headers: {
            'Authorization': `Bearer ${token}`,
            'Accept': 'application/json'
          }
        })

        if (!response.ok) {
          throw new Error('Failed to fetch topic')
        }

        const data = await response.json()
        setTopic(data)
      } catch (err) {
        setError(err instanceof Error ? err.message : 'Failed to fetch topic')
      } finally {
        setLoading(false)
      }
    }

    fetchTopic()
  }, [id, token])

  if (loading) {
    return (
      <ThemeProvider theme={darkTheme}>
        <Box sx={{
          minHeight: '100vh',
          bgcolor: 'background.default',
          display: 'flex',
          justifyContent: 'center',
          alignItems: 'center'
        }}>
          <CircularProgress />
        </Box>
      </ThemeProvider>
    )
  }

  if (error || !topic) {
    return (
      <ThemeProvider theme={darkTheme}>
        <Box sx={{
          minHeight: '100vh',
          bgcolor: 'background.default',
          p: 2
        }}>
          <Typography color="error" variant="h6">
            {error || 'Topic not found'}
          </Typography>
        </Box>
      </ThemeProvider>
    )
  }

  return (
    <ThemeProvider theme={darkTheme}>
      <Box sx={{
        minHeight: '100vh',
        bgcolor: 'background.default',
        pb: 4
      }}>
        {/* Header */}
        <Paper
          elevation={2}
          sx={{
            position: 'sticky',
            top: 0,
            zIndex: 1100,
            borderRadius: 0,
            mb: 2
          }}
        >
          <Box sx={{
            p: 2,
            display: 'flex',
            alignItems: 'center',
            gap: 2
          }}>
            <IconButton
              onClick={() => navigate(-1)}
              edge="start"
              aria-label="back"
            >
              <ArrowBackIcon />
            </IconButton>
            <Typography variant="h6" component="h1" noWrap>
              {topic.name}
            </Typography>
          </Box>
        </Paper>

        {/* Content */}
        <Box sx={{ px: 2, maxWidth: 800, mx: 'auto' }}>
          {/* Description */}
          {topic.description && (
            <Paper sx={{ p: 3, mb: 3 }}>
              <Typography variant="body1" color="text.secondary">
                {topic.description}
              </Typography>
            </Paper>
          )}

          {/* Market Summary */}
          {topic?.marketSummary?.lastUpdated ? (
            <>
              {/* Overview */}
              <Paper sx={{ p: 3, mb: 3 }}>
                <Typography variant="h6" gutterBottom>
                  Market Overview
                </Typography>
                <Typography variant="body1" sx={{ whiteSpace: 'pre-line' }}>
                  {topic.marketSummary?.summary}
                </Typography>
              </Paper>

              {/* Pros & Cons */}
              <Paper sx={{ p: 3, mb: 3 }}>
                <Typography variant="h6" gutterBottom>
                  Overall Analysis
                </Typography>
                <Box sx={{ display: 'grid', gap: 3, gridTemplateColumns: { xs: '1fr', sm: '1fr 1fr' } }}>
                  <Box>
                    <Typography variant="subtitle1" color="success.main" gutterBottom>
                      Pros
                    </Typography>
                    <Box sx={{ display: 'flex', flexDirection: 'column', gap: 1 }}>
                      {topic.marketSummary?.overallPros.map((pro, index) => (
                        <Chip
                          key={index}
                          label={pro}
                          color="success"
                          variant="outlined"
                          sx={{ justifyContent: 'flex-start', height: 'auto', '& .MuiChip-label': { whiteSpace: 'normal', py: 1 } }}
                        />
                      ))}
                    </Box>
                  </Box>
                  <Box>
                    <Typography variant="subtitle1" color="error.main" gutterBottom>
                      Cons
                    </Typography>
                    <Box sx={{ display: 'flex', flexDirection: 'column', gap: 1 }}>
                      {topic.marketSummary?.overallCons.map((con, index) => (
                        <Chip
                          key={index}
                          label={con}
                          color="error"
                          variant="outlined"
                          sx={{ justifyContent: 'flex-start', height: 'auto', '& .MuiChip-label': { whiteSpace: 'normal', py: 1 } }}
                        />
                      ))}
                    </Box>
                  </Box>
                </Box>
              </Paper>

              {/* Market Trends */}
              <Paper sx={{ p: 3, mb: 3 }}>
                <Typography variant="h6" gutterBottom>
                  Market Trends
                </Typography>
                <Box sx={{ display: 'flex', flexDirection: 'column', gap: 2 }}>
                  {topic.marketSummary?.marketTrends.map((trend, index) => (
                    <Box key={index}>
                      <Typography variant="subtitle1" color="primary" gutterBottom>
                        {trend.trend}
                      </Typography>
                      <Typography variant="body2" color="text.secondary">
                        {trend.description}
                      </Typography>
                      {index < (topic.marketSummary?.marketTrends.length || 0) - 1 && (
                        <Divider sx={{ mt: 2 }} />
                      )}
                    </Box>
                  ))}
                </Box>
              </Paper>

              {/* Target Audience */}
              <Paper sx={{ p: 3, mb: 3 }}>
                <Typography variant="h6" gutterBottom>
                  Recommended For
                </Typography>
                <Box sx={{ display: 'flex', flexWrap: 'wrap', gap: 1 }}>
                  {topic.marketSummary?.recommendedAudience.map((audience, index) => (
                    <Chip
                      key={index}
                      label={audience}
                      color="primary"
                      variant="outlined"
                    />
                  ))}
                </Box>
              </Paper>

              {/* Last Updated */}
              <Typography variant="caption" color="text.secondary" sx={{ display: 'block', textAlign: 'right' }}>
                Last updated: {new Date(topic.marketSummary.lastUpdated).toLocaleDateString()}
              </Typography>
            </>
          ) : (
            <Paper sx={{ p: 3, textAlign: 'center' }}>
              <Typography color="text.secondary">
                No market summary available yet.
              </Typography>
            </Paper>
          )}
        </Box>
      </Box>
    </ThemeProvider>
  )
} <|MERGE_RESOLUTION|>--- conflicted
+++ resolved
@@ -57,11 +57,7 @@
       if (!id || !token) return
 
       try {
-<<<<<<< HEAD
-        const response = await fetch(`${import.meta.env.VITE_API_URL}/api/topics/${id}`, {
-=======
         const response = await fetch(`${API_URL}/api/topics/${id}`, {
->>>>>>> bb22fd26
           headers: {
             'Authorization': `Bearer ${token}`,
             'Accept': 'application/json'
